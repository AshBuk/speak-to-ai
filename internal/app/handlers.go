package app

import (
	"context"
	"fmt"
	"os"
	"os/exec"
	"time"

	"github.com/AshBuk/speak-to-ai/config"
)

// handleStartRecording handles the start of recording
func (a *App) handleStartRecording() error {
	a.Logger.Info("Starting recording...")

	// Ensure model is available (lazy loading)
	if err := a.ensureModelAvailable(); err != nil {
		a.Logger.Error("Model not available: %v", err)
		if a.TrayManager != nil {
			a.TrayManager.SetTooltip("❌ Model unavailable")
		}
		return fmt.Errorf("model not available: %w", err)
	}

	// Set up audio level monitoring
	a.Recorder.SetAudioLevelCallback(func(level float64) {
		// Update tray tooltip with audio level
		if a.TrayManager != nil {
			levelPercentage := int(level * 100)
			if levelPercentage > 100 {
				levelPercentage = 100
			}

			// Create visual level indicator
			var levelBar string
			bars := levelPercentage / 10
			for i := 0; i < 10; i++ {
				if i < bars {
					levelBar += "█"
				} else {
					levelBar += "░"
				}
			}

			tooltip := fmt.Sprintf("🎤 Recording... Level: %s %d%%", levelBar, levelPercentage)
			a.TrayManager.SetTooltip(tooltip)
		}

		// Log level for debugging
		a.Logger.Debug("Audio level: %.2f", level)
	})

	// Start recording
	if err := a.Recorder.StartRecording(); err != nil {
		return fmt.Errorf("failed to start recording: %w", err)
	}

	// Update tray state
	if a.TrayManager != nil {
		a.TrayManager.SetRecordingState(true)
	}

	// Show notification
	if a.NotifyManager != nil {
		a.NotifyManager.NotifyStartRecording()
	}

	return nil
}

// handleStopRecordingAndTranscribe handles stopping recording and transcription
func (a *App) handleStopRecordingAndTranscribe() error {
	a.Logger.Info("Stopping recording and transcribing...")

	// Stop recording
	audioFile, err := a.Recorder.StopRecording()
	if err != nil {
		return fmt.Errorf("failed to stop recording: %w", err)
	}

	// Update tray state
	if a.TrayManager != nil {
		a.TrayManager.SetRecordingState(false)
		a.TrayManager.SetTooltip("🔄 Transcribing...")
	}

	// Show notification
	if a.NotifyManager != nil {
		a.NotifyManager.NotifyStopRecording()
	}

	// Start asynchronous transcription
	go a.transcribeAsync(audioFile)

	return nil
}

// transcribeAsync performs transcription in a separate goroutine with cancellable context
func (a *App) transcribeAsync(audioFile string) {
	// Create context with timeout for transcription
	ctx, cancel := context.WithTimeout(a.Ctx, 2*time.Minute)
	defer cancel()

	// Channel for transcription result
	type transcriptionResult struct {
		transcript string
		err        error
	}
	resultChan := make(chan transcriptionResult, 1)

	// Start transcription in another goroutine
	go func() {
		transcript, err := a.WhisperEngine.Transcribe(audioFile)
		select {
		case resultChan <- transcriptionResult{transcript: transcript, err: err}:
		case <-ctx.Done():
			// Context cancelled, don't send result
		}
	}()

	// Wait for result or cancellation
	select {
	case result := <-resultChan:
		a.handleTranscriptionResult(result.transcript, result.err)
	case <-ctx.Done():
		a.handleTranscriptionCancellation(ctx.Err())
	}
}

// handleTranscriptionResult handles the result of transcription
func (a *App) handleTranscriptionResult(transcript string, err error) {
	if err != nil {
		// Reset tray state on error
		if a.TrayManager != nil {
			a.TrayManager.SetTooltip("❌ Transcription failed")
		}

		// Show error notification
		if a.NotifyManager != nil {
			a.NotifyManager.ShowNotification("Error", fmt.Sprintf("Transcription failed: %v", err))
		}

		a.Logger.Error("Failed to transcribe audio: %v", err)
		return
	}

	// Store transcript
	a.LastTranscript = transcript

	// Route the transcript according to configured output mode
	if a.OutputManager != nil {
		switch a.Config.Output.DefaultMode {
<<<<<<< HEAD
		case "clipboard":
			if err := a.OutputManager.CopyToClipboard(transcript); err != nil {
				a.Logger.Warning("Failed to copy to clipboard: %v", err)
			}
		case "active_window":
			if err := a.OutputManager.TypeToActiveWindow(transcript); err != nil {
				a.Logger.Warning("Failed to type to active window: %v", err)
			}
		case "combined":
=======
		case config.OutputModeClipboard:
			if err := a.OutputManager.CopyToClipboard(transcript); err != nil {
				a.Logger.Warning("Failed to copy to clipboard: %v", err)
			}
		case config.OutputModeActiveWindow:
			if err := a.OutputManager.TypeToActiveWindow(transcript); err != nil {
				a.Logger.Warning("Failed to type to active window: %v", err)
			}
		case config.OutputModeCombined:
>>>>>>> e3f2bf76
			if err := a.OutputManager.CopyToClipboard(transcript); err != nil {
				a.Logger.Warning("Failed to copy to clipboard: %v", err)
			}
			if err := a.OutputManager.TypeToActiveWindow(transcript); err != nil {
				a.Logger.Warning("Failed to type to active window: %v", err)
			}
		default:
			if err := a.OutputManager.TypeToActiveWindow(transcript); err != nil {
				a.Logger.Warning("Failed to type to active window: %v", err)
			}
		}
	}

	// Reset tray state
	if a.TrayManager != nil {
		a.TrayManager.SetTooltip("✅ Ready")
	}

	// Show completion notification
	if a.NotifyManager != nil {
		a.NotifyManager.NotifyTranscriptionComplete()
	}

	a.Logger.Info("Transcription completed: %s", transcript)
}

// handleTranscriptionCancellation handles cancellation of transcription
func (a *App) handleTranscriptionCancellation(err error) {
	a.Logger.Warning("Transcription cancelled: %v", err)

	// Reset tray state
	if a.TrayManager != nil {
		a.TrayManager.SetTooltip("⚠️  Transcription cancelled")
	}

	// Show cancellation notification
	if a.NotifyManager != nil {
		a.NotifyManager.ShowNotification("Cancelled", "Transcription was cancelled")
	}
}

// handleShowConfig handles showing the configuration file
func (a *App) handleShowConfig() error {
	a.Logger.Info("Opening configuration file: %s", a.ConfigFile)

	// Show notification about config file location
	if a.NotifyManager != nil {
		a.NotifyManager.ShowNotification("Configuration File", fmt.Sprintf("Opening: %s", a.ConfigFile))
	}

	// Get editor from environment variable
	editor := os.Getenv("EDITOR")
	if editor == "" {
		// Fallback to xdg-open
		editor = "xdg-open"
		a.Logger.Debug("$EDITOR not set, using xdg-open as fallback")
	} else {
		a.Logger.Debug("Using editor from $EDITOR: %s", editor)
	}

	// Security: allowlist check on editor
	if !a.Config.IsCommandAllowed(editor) {
		return fmt.Errorf("command not allowed: %s", editor)
	}

	// Check if config file exists
	if _, err := os.Stat(a.ConfigFile); os.IsNotExist(err) {
		errMsg := fmt.Sprintf("Configuration file not found: %s", a.ConfigFile)
		a.Logger.Error(errMsg)
		if a.NotifyManager != nil {
			a.NotifyManager.ShowNotification("Error", errMsg)
		}
		return fmt.Errorf("config file not found: %s", a.ConfigFile)
	}

	// Sanitize args (config file path)
	args := config.SanitizeCommandArgs([]string{a.ConfigFile})
	if len(args) != 1 {
		return fmt.Errorf("invalid config file path")
	}

	// Start editor in background
	cmd := exec.Command(editor, args[0])

	// For GUI applications, detach from parent process
	if editor == "xdg-open" {
		cmd.Stdout = nil
		cmd.Stderr = nil
		cmd.Stdin = nil
	}

	err := cmd.Start()
	if err != nil {
		errMsg := fmt.Sprintf("Failed to open config file with %s: %v", editor, err)
		a.Logger.Error(errMsg)
		if a.NotifyManager != nil {
			a.NotifyManager.ShowNotification("Error", errMsg)
		}
		return fmt.Errorf("failed to open config file: %w", err)
	}

	a.Logger.Info("Successfully opened config file with %s", editor)
	return nil
}

// handleReloadConfig handles reloading the configuration
func (a *App) handleReloadConfig() error {
	a.Logger.Info("Reloading configuration from: %s", a.ConfigFile)

	// Show notification about config reload
	if a.NotifyManager != nil {
		a.NotifyManager.ShowNotification("Configuration", "Reloading configuration...")
	}

	// Load new configuration
	newConfig, err := config.LoadConfig(a.ConfigFile)
	if err != nil {
		errMsg := fmt.Sprintf("Failed to reload config: %v", err)
		a.Logger.Error(errMsg)
		if a.NotifyManager != nil {
			a.NotifyManager.ShowNotification("Error", errMsg)
		}
		return fmt.Errorf("failed to reload config: %w", err)
	}

	// Store old config for comparison
	oldConfig := a.Config
	a.Config = newConfig

	// Reinitialize components that depend on configuration
	err = a.reinitializeComponents(oldConfig)
	if err != nil {
		// Rollback to old config on failure
		a.Config = oldConfig
		errMsg := fmt.Sprintf("Failed to reinitialize components: %v", err)
		a.Logger.Error(errMsg)
		if a.NotifyManager != nil {
			a.NotifyManager.ShowNotification("Error", errMsg)
		}
		return fmt.Errorf("failed to reinitialize components: %w", err)
	}

	// Success notification
	if a.NotifyManager != nil {
		a.NotifyManager.ShowNotification("Configuration", "Configuration reloaded successfully!")
	}

	a.Logger.Info("Configuration reloaded successfully")
	return nil
}<|MERGE_RESOLUTION|>--- conflicted
+++ resolved
@@ -151,17 +151,6 @@
 	// Route the transcript according to configured output mode
 	if a.OutputManager != nil {
 		switch a.Config.Output.DefaultMode {
-<<<<<<< HEAD
-		case "clipboard":
-			if err := a.OutputManager.CopyToClipboard(transcript); err != nil {
-				a.Logger.Warning("Failed to copy to clipboard: %v", err)
-			}
-		case "active_window":
-			if err := a.OutputManager.TypeToActiveWindow(transcript); err != nil {
-				a.Logger.Warning("Failed to type to active window: %v", err)
-			}
-		case "combined":
-=======
 		case config.OutputModeClipboard:
 			if err := a.OutputManager.CopyToClipboard(transcript); err != nil {
 				a.Logger.Warning("Failed to copy to clipboard: %v", err)
@@ -171,7 +160,6 @@
 				a.Logger.Warning("Failed to type to active window: %v", err)
 			}
 		case config.OutputModeCombined:
->>>>>>> e3f2bf76
 			if err := a.OutputManager.CopyToClipboard(transcript); err != nil {
 				a.Logger.Warning("Failed to copy to clipboard: %v", err)
 			}
