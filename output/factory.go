package output

import (
	"fmt"
	"os/exec"

	"github.com/AshBuk/speak-to-ai/config"
)

// EnvironmentType represents the display server type
type EnvironmentType string

const (
	// EnvironmentX11 represents X11 display server
	EnvironmentX11 EnvironmentType = "X11"
	// EnvironmentWayland represents Wayland display server
	EnvironmentWayland EnvironmentType = "Wayland"
	// EnvironmentUnknown represents unknown display server
	EnvironmentUnknown EnvironmentType = "Unknown"
)

// Factory creates output managers based on environment and configuration
type Factory struct {
	config *config.Config
}

// NewFactory creates a new output factory
func NewFactory(config *config.Config) *Factory {
	return &Factory{
		config: config,
	}
}

// GetOutputter creates an appropriate outputter based on environment
func (f *Factory) GetOutputter(env EnvironmentType) (Outputter, error) {
	// Choose clipboard tool based on environment
	clipboardTool := f.config.Output.ClipboardTool
	if clipboardTool == "auto" {
		switch env {
		case EnvironmentWayland:
			clipboardTool = "wl-copy"
		case EnvironmentX11:
			clipboardTool = "xclip"
		default:
			clipboardTool = "xclip" // Default to xclip
		}
	}

	// Choose type tool based on environment
	typeTool := f.config.Output.TypeTool
	if typeTool == "auto" {
		switch env {
		case EnvironmentWayland:
			// Try Wayland-compatible tools in order of preference
			if f.isToolAvailable("wtype") {
				typeTool = "wtype"
			} else if f.isToolAvailable("ydotool") {
				typeTool = "ydotool"
			} else {
				// Fallback: try xdotool (might work with XWayland)
				typeTool = "xdotool"
			}
		case EnvironmentX11:
			typeTool = "xdotool"
		default:
			// Auto-detect best available tool
			if f.isToolAvailable("xdotool") {
				typeTool = "xdotool"
			} else if f.isToolAvailable("wtype") {
				typeTool = "wtype"
			} else if f.isToolAvailable("ydotool") {
				typeTool = "ydotool"
			} else {
				typeTool = "xdotool" // Default fallback
			}
		}
	}

	// Security: Validate selected tool commands against allowlist
	if clipboardTool != "" && !f.config.IsCommandAllowed(clipboardTool) {
		return nil, fmt.Errorf("clipboard tool not allowed: %s", clipboardTool)
	}
	if typeTool != "" && !f.config.IsCommandAllowed(typeTool) {
		return nil, fmt.Errorf("type tool not allowed: %s", typeTool)
	}

	// Create appropriate outputter
	switch f.config.Output.DefaultMode {
<<<<<<< HEAD
	case "clipboard":
		return NewClipboardOutputter(clipboardTool, f.config)
	case "active_window":
		return NewTypeOutputter(typeTool, f.config)
	case "combined":
=======
	case config.OutputModeClipboard:
		return NewClipboardOutputter(clipboardTool, f.config)
	case config.OutputModeActiveWindow:
		return NewTypeOutputter(typeTool, f.config)
	case config.OutputModeCombined:
>>>>>>> e3f2bf76
		return NewCombinedOutputter(clipboardTool, typeTool, f.config)
	default:
		return NewCombinedOutputter(clipboardTool, typeTool, f.config)
	}
}

// GetOutputterFromConfig is a convenience function to create an outputter directly from config
func GetOutputterFromConfig(config *config.Config, env EnvironmentType) (Outputter, error) {
	factory := NewFactory(config)
	return factory.GetOutputter(env)
}

// isToolAvailable checks if a command-line tool is available in PATH
func (f *Factory) isToolAvailable(toolName string) bool {
	_, err := exec.LookPath(toolName)
	return err == nil
}<|MERGE_RESOLUTION|>--- conflicted
+++ resolved
@@ -86,19 +86,11 @@
 
 	// Create appropriate outputter
 	switch f.config.Output.DefaultMode {
-<<<<<<< HEAD
-	case "clipboard":
-		return NewClipboardOutputter(clipboardTool, f.config)
-	case "active_window":
-		return NewTypeOutputter(typeTool, f.config)
-	case "combined":
-=======
 	case config.OutputModeClipboard:
 		return NewClipboardOutputter(clipboardTool, f.config)
 	case config.OutputModeActiveWindow:
 		return NewTypeOutputter(typeTool, f.config)
 	case config.OutputModeCombined:
->>>>>>> e3f2bf76
 		return NewCombinedOutputter(clipboardTool, typeTool, f.config)
 	default:
 		return NewCombinedOutputter(clipboardTool, typeTool, f.config)
