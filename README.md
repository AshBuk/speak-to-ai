# 🎤 Speak-to-AI

[![Build Releases](https://github.com/AshBuk/speak-to-ai/actions/workflows/build-releases.yml/badge.svg)](https://github.com/AshBuk/speak-to-ai/actions/workflows/build-releases.yml)
[![License: MIT](https://img.shields.io/badge/License-MIT-yellow.svg)](https://opensource.org/licenses/MIT)

A minimalist, privacy-focused desktop application that enables voice input (speech to text) for redactors, IDE or AI assistants without sending your voice to the cloud. Uses the Whisper model locally for speech recognition.

## ✨ Features

- 🖥️ **Cross-platform support** for X11 and Wayland
- 🔒 **Privacy-first**: no data sent to external servers
- 📦 **Portable**: available as AppImage and Flatpak

- **100% Offline** speech recognition using Whisper.cpp
- **System tray integration** with recording status (🎤 / 💤)
- **Key binding support** (AltGr + ,) and customizable hotkeys
- **Automatic typing** in active window after transcription
- **Clipboard support** for copying transcribed text
- **WebSocket API** for external integrations (optional)
- **Visual notifications** for statuses


## 🚀 Installation

### AppImage

Download the latest AppImage from [Releases](https://github.com/AshBuk/speak-to-ai/releases):

```bash
chmod +x speak-to-ai-*.AppImage
./speak-to-ai-*.AppImage
```

### Flatpak

Download and install the Flatpak from [Releases](https://github.com/AshBuk/speak-to-ai/releases):

```bash
flatpak install speak-to-ai-*.flatpak
flatpak run io.github.ashbuk.speak-to-ai
```

## 🔧 Configuration

Configuration file is automatically created at:
- **AppImage**: `~/.config/speak-to-ai/config.yaml`
- **Flatpak**: `~/.var/app/io.github.ashbuk.speak-to-ai/config/speak-to-ai/config.yaml`

### Example Configuration

```yaml
# General settings
general:
  debug: false
  model_path: "~/.config/speak-to-ai/language-models/base.bin"
  language: "auto"  # Auto-detect or specify "en", "ru", etc.


# Audio settings
audio:
  device: "default"
  sample_rate: 16000
  recording_method: "arecord"  # Options: "arecord", "ffmpeg"

# Output settings
output:
  default_mode: "active_window"  # Options: "clipboard", "active_window", "combined"
  clipboard_tool: "auto"     # Options: "auto", "wl-copy", "xclip"
  type_tool: "auto"          # Options: "auto", "xdotool"

# WebSocket server settings (for future web integration)
web_server:
  enabled: false  # Enable for React web app integration
  port: 8080
  host: "localhost"
```

## 🔨 Building from Source

### Prerequisites (for developers)

- Go 1.21+
- Linux development libraries:
  ```bash
  # Ubuntu/Debian
  sudo apt install libasound2-dev libx11-dev libxext-dev libxi-dev libxrandr-dev
  
  # Fedora
  sudo dnf install alsa-lib-devel libX11-devel libXext-devel libXi-devel libXrandr-devel
  ```

### Build Commands

```bash
# Clone repository
git clone https://github.com/AshBuk/speak-to-ai.git
cd speak-to-ai

# Build everything (recommended)
make all

# Or build individual components
make build           # Build executable only
make build-systray   # Build with system tray support
make whisper-libs    # Build whisper.cpp libraries only
make test           # Run tests

# Build packages
make appimage       # Build AppImage
make flatpak        # Build Flatpak (requires flatpak-builder)

# Other commands
make clean          # Clean build artifacts
make help           # Show all available targets
```

## 🏗️ Architecture & Components

- **Local Daemon**: Go application handling hotkeys, audio recording, and output
- **Whisper Engine**: Uses `whisper.cpp` binary for speech recognition
- **Audio Recording**: Supports `arecord` and `ffmpeg` backends
- **Text Output**: 
  - **Active Window Mode**: Automatically types transcribed text into the currently active window
  - **Clipboard Mode**: Copies transcribed text to system clipboard
  - **Combined Mode**: Both typing and clipboard operations
- **WebSocket Server**: Provides API for external applications (optional, port 8080)

## 📋 System Requirements

- **OS**: Linux (Ubuntu 20.04+, Fedora 35+, or similar)
- **Desktop**: X11 or Wayland environment
- **Audio**: Microphone/recording capability
- **Storage**: ~200MB for model and dependencies
- **Memory**: ~500MB RAM during operation

## 📄 License

This project is licensed under the MIT License - see the [LICENSE](LICENSE) file for details.

## 🙏 Acknowledgments

- [whisper.cpp](https://github.com/ggerganov/whisper.cpp) for the excellent C++ implementation of OpenAI Whisper
- [getlantern/systray](https://github.com/getlantern/systray) for cross-platform system tray support
- OpenAI for the original Whisper model

---

<<<<<<< HEAD
**Sharing with the community with ❤️, for privacy-conscious Linux users**
=======
**Made with ❤️ for privacy-conscious Linux users**
>>>>>>> 4e024b25

---<|MERGE_RESOLUTION|>--- conflicted
+++ resolved
@@ -145,10 +145,6 @@
 
 ---
 
-<<<<<<< HEAD
 **Sharing with the community with ❤️, for privacy-conscious Linux users**
-=======
-**Made with ❤️ for privacy-conscious Linux users**
->>>>>>> 4e024b25
 
 ---